--- conflicted
+++ resolved
@@ -4,17 +4,7 @@
 
 from .benchmark import benchmarks
 
-<<<<<<< HEAD
-config = xain.config.load()
-
-flags.DEFINE_string(
-    "benchmark_name",
-    config.get("Benchmark", "default_benchmark_name", fallback=None),
-    f"One of: {[k for k in benchmarks]}",
-)
-=======
 flags.DEFINE_string("benchmark_name", None, f"One of: {[k for k in benchmarks]}")
->>>>>>> 39a080a9
 
 flags.DEFINE_string(
     "group_name", None, "Group name used to gather the tasks of one benchmark"
