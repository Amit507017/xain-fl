import time
from typing import List, Optional, Tuple

from absl import flags, logging

from autofl.datasets import load_splits

from . import report, run

FLAGS = flags.FLAGS

<<<<<<< HEAD
# Default parameters for _run_unitary_versus_federated
FLH_C = 0.1  # Fraction of participants in each round
FLH_E = 4  # Number of training episodes in each round
=======
FLH_C = 0.1  # Fraction of participants used in each round of training
FLH_E = 4  # Number of training epochs in each round
>>>>>>> 168122c1
FLH_B = 32  # Batch size used by participants

ROUNDS = 50


"""
In this config the key in the dictionary will be the name of the benchmark
"""
benchmarks = {
    "integration_test": {
        "dataset_name": "fashion_mnist_100p_01cpp",
        "C": 0.02,  # two participants
        "E": 2,  # two episodes per round
        "rounds": 2,  # two rounds
    },
    "fashion_mnist_100p_IID_balanced": {
        "dataset_name": "fashion_mnist_100p_IID_balanced"
    },
    "fashion_mnist_100p_01cpp": {"dataset_name": "fashion_mnist_100p_01cpp"},
    "fashion_mnist_100p_02cpp": {"dataset_name": "fashion_mnist_100p_02cpp"},
    "fashion_mnist_100p_03cpp": {"dataset_name": "fashion_mnist_100p_03cpp"},
    "fashion_mnist_100p_04cpp": {"dataset_name": "fashion_mnist_100p_04cpp"},
    "fashion_mnist_100p_05cpp": {"dataset_name": "fashion_mnist_100p_05cpp"},
    "fashion_mnist_100p_06cpp": {"dataset_name": "fashion_mnist_100p_06cpp"},
    "fashion_mnist_100p_07cpp": {"dataset_name": "fashion_mnist_100p_07cpp"},
    "fashion_mnist_100p_08cpp": {"dataset_name": "fashion_mnist_100p_08cpp"},
    "fashion_mnist_100p_09cpp": {"dataset_name": "fashion_mnist_100p_09cpp"},
    "fashion_mnist_100p_10cpp": {"dataset_name": "fashion_mnist_100p_10cpp"},
}


def run_unitary_versus_federated(
    benchmark_name: str,
    dataset_name: str,
    C: float = FLH_C,
    E: int = FLH_E,
    B: int = FLH_B,
    rounds: int = ROUNDS,
):
    """
    :param C: Fraction of participants used in each round of training
    """
    logging.info(f"Starting {benchmark_name}")
    xy_splits, xy_val, xy_test = load_splits(dataset_name)

    start = time.time()

    # Train CNN on a single partition ("unitary learning")
    # TODO train n models on all partitions
    partition_id = 0
    logging.info(f"Run unitary training using partition {partition_id}")
    ul_hist, ul_loss, ul_acc = run.unitary_training(
        xy_splits[partition_id], xy_val, xy_test, epochs=rounds * E, batch_size=B
    )

    # Train CNN using federated learning on all partitions
    logging.info("Run federated learning using all partitions")
    fl_hist, _, fl_loss, fl_acc = run.federated_training(
        xy_splits, xy_val, xy_test, rounds, C=C, E=E, B=B
    )

    end = time.time()

    # Write results JSON
    results = {
        "name": benchmark_name,
        "start": start,
        "end": end,
        "duration": end - start,
        "FLH_C": C,
        "FLH_E": E,
        "FLH_B": B,
        "ROUNDS": rounds,
        "unitary_learning": {
            "loss": float(ul_loss),
            "acc": float(ul_acc),
            "hist": ul_hist,
        },
        "federated_learning": {
            "loss": float(fl_loss),
            "acc": float(fl_acc),
            "hist": fl_hist,
        },
    }
    report.write_json(results, fname="results.json")

    # Plot results
    # TODO include aggregated participant histories in plot
    plot_data: List[Tuple[str, List[float], Optional[List[int]]]] = [
        (
            "Unitary Learning",
            ul_hist["val_acc"],
            [i for i in range(1, len(ul_hist["val_acc"]) + 1, 1)],
        ),
        (
            "Federated Learning",
            fl_hist["val_acc"],
            [i for i in range(E, len(fl_hist["val_acc"]) * E + 1, E)],
        ),
    ]
    # FIXME use different filenames for different datasets
    report.plot_accuracies(plot_data, fname="plot.png")


def main():
    benchmark_name = FLAGS.benchmark_name
    kwargs = benchmarks[benchmark_name]
    run_unitary_versus_federated(benchmark_name=benchmark_name, **kwargs)<|MERGE_RESOLUTION|>--- conflicted
+++ resolved
@@ -9,17 +9,11 @@
 
 FLAGS = flags.FLAGS
 
-<<<<<<< HEAD
 # Default parameters for _run_unitary_versus_federated
-FLH_C = 0.1  # Fraction of participants in each round
-FLH_E = 4  # Number of training episodes in each round
-=======
 FLH_C = 0.1  # Fraction of participants used in each round of training
 FLH_E = 4  # Number of training epochs in each round
->>>>>>> 168122c1
 FLH_B = 32  # Batch size used by participants
-
-ROUNDS = 50
+ROUNDS = 50  # Number of total rounds to train
 
 
 """
@@ -29,7 +23,7 @@
     "integration_test": {
         "dataset_name": "fashion_mnist_100p_01cpp",
         "C": 0.02,  # two participants
-        "E": 2,  # two episodes per round
+        "E": 2,  # two epochs per round
         "rounds": 2,  # two rounds
     },
     "fashion_mnist_100p_IID_balanced": {
